--- conflicted
+++ resolved
@@ -46,19 +46,12 @@
     Optional[pd.DataFrame]: A pandas DataFrame contains the original shipment information along 
                   with the calculated CO2 emissions. Returns None if the process fails.
     """
-<<<<<<< HEAD
-        
-    un_locodes_mandatory_columns = {'shipmentId': 'str', 'shipmentDate': 'str', 'fromUnLocode': 'str', 'toUnLocode': 'str', 'weight': 'float'}
-    un_locodes_optional_columns = {'vesselId': 'str', 'isRefrigirated': 'str'}
-=======
     def create_buttons():
         links = get_workspace_entities(save_scenario, api_key)
         create_button(links = [links['map'], links['dashboard'], links['inputDataset'], links['outputDataset']], texts = ["🌍 Open Map", "📊 Open Dashboard", "📋 Show Input Dataset", "📋 Show Output Dataset"])
     
-    un_locodes_columns = {
-        'shipmentId': 'str', 'shipmentDate': 'str', 'fromUnLocode': 'str', 'toUnLocode': 'str', 'vesselId': 'str', 'isRefrigirated': 'str', 'weight': 'float'
-    }
->>>>>>> 9ee3d73b
+    un_locodes_mandatory_columns = {'shipmentId': 'str', 'shipmentDate': 'str', 'fromUnLocode': 'str', 'toUnLocode': 'str', 'weight': 'float'}
+    un_locodes_optional_columns = {'vesselId': 'str', 'isRefrigirated': 'str'}
 
     # Validate and convert data types
     un_locodes = validate_and_convert_data_types(un_locodes, un_locodes_mandatory_columns, 'mandatory')
