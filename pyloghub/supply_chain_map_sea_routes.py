import os
import pandas as pd
<<<<<<< HEAD
=======
import logging
>>>>>>> 9ee3d73b
import warnings
from typing import Optional
import sys
sys.path.append(os.path.abspath(os.path.join(os.path.dirname(__file__), '..', 'pyloghub')))
<<<<<<< HEAD
from save_to_platform import save_scenario_check
from input_data_validation import validate_and_convert_data_types, convert_to_float, convert_df_to_dict_excluding_nan
from sending_requests import post_method, create_headers, create_url
=======
from save_to_platform import save_scenario_check, create_button
from input_data_validation import validate_and_convert_data_types
from sending_requests import post_method, create_headers, create_url, get_workspace_entities
>>>>>>> 9ee3d73b

def forward_supply_chain_map_sea_routes(addresses: pd.DataFrame, parameters: dict, api_key: str, save_scenario = {}, show_buttons = False) -> Optional[pd.DataFrame]:
    """
    Creates a map of sea routes based on the given route UN/LOCODES.

    This function takes a DataFrame of routes UN/LOCODES with their quantity and route restrictions, along with an API key, 
    and creates a map of sea routes using the Log-hub Supply Chain Map service. 

    Parameters:
    addresses (pd.DataFrame): A pandas DataFrame containing sea route UN/LOCODES with their quantity and route restrictions.
        Each row should contain:
        - id (number): Identifier.
        - fromName (str): Name for the start location of the sea route.
        - fronUnLocode (str): UN/LOCODE for the start location of the sea route.
        - toName (str): Name for the end location of the sea route.
        - toUnLocode (str): UN/LOCODE for the end location of the sea route.
        - quantity (number): Numerical value of goods being transferred through a specific sea route.
        - routingOptions (str): Restricting moving through channels, straits and passages based on the passed restrictions. 
                                Currently supported are Suez channel (as suez), Panama channel (as panama), Malacca strait (as malacca),
                                Gibraltar strait (as gibraltar), Dover strait (as dover), Bering strait (as bering), 
                                Magellan strait (as magellan), Bab-el-Mandeb strait (as babelmandeb), Kiel channel (as kiel), 
                                Corinth channel (as corinth), Northwest passage (as northwest) and Northeast passage (as northeast).
                                If multiple restrictions are named, comma or semicolon can be used as separators.

    parameters (dict): A dictionary containing parameter 'distanceUnit' (enum 'km' or 'mi' or 'nm'). 

    api_key (str): The Log-hub API key for accessing the supply chain map service.

    save_scenario (dict): A dictionary containg information about saving scenario, empty by default. Allowed key vales are
                        'saveScenario' (boolean), 'overwriteScenario' (boolean), 'mergeWithExistingScenario (boolean), 
                        'workspaceId' (str) and 'scenarioName' (str).
    
    show_buttons (boolean): If this parameter is set to True and the scenario is saved on the platform, the buttons linking to the output results, map, dashboard and the input table 
                           will be created. If the scenario is not saved, a proper message will be shown.
    Returns:
    pd.DataFrame: A pandas DataFrame containg the sea route UN/LOCODES with their quantity and route restriction options, 
                  along with the parsed latitude and longitude, parsed country name and distance.

    """
<<<<<<< HEAD
    mandatory_columns = {'fromName': 'str', 'fromUnLocode': 'str', 'toName': 'str', 'toUnLocode': 'str'}
    optional_columns = {'routingOptions': 'str'}
    optional_floats = ['id', 'quantity']
=======
    def create_buttons():
        links = get_workspace_entities(save_scenario, api_key)
        create_button(links = [links['map'], links['inputDataset'], links['outputDataset']], texts = ["🌍 Open Map", "📋 Show Input Dataset", "📋 Show Output Dataset"])


    required_columns = {
            'id': 'float', 'fromName': 'str', 'fromUnLocode': 'str', 'toName': 'str', 'toUnLocode': 'str', 'quantity': 'float',
            'routingOptions': 'str'
        }
>>>>>>> 9ee3d73b
    # Validate and convert data types
    addresses = validate_and_convert_data_types(addresses, mandatory_columns, 'mandatory')
    if not addresses is None:
         addresses = validate_and_convert_data_types(addresses, optional_columns, 'optional')
         if not addresses is None:
              addresses = convert_to_float(addresses, optional_floats, 'optional')
              addresses = convert_df_to_dict_excluding_nan(addresses, optional_floats)
    if addresses is None:
        return None

    url = create_url("supplychainmapsearoutes")
    
    headers = create_headers(api_key)
    payload = {
        "seaRoutesAddressesData": addresses,
        "parameters": parameters
    }
    
    payload = save_scenario_check(save_scenario, payload, "supplychainmapsearoutes")
    response_data = post_method(url, payload, headers, "supply chain map sea routes")
    if response_data is None:
        return response_data
    else:
        route_result_df = pd.DataFrame(response_data['seaRoutes'])
        if (show_buttons and save_scenario['saveScenario']):
            create_buttons()
        if not save_scenario['saveScenario']:
            logging.info("Please, save the scenario in order to create the buttons for opening the results on the platform.")
        return route_result_df
            

def forward_supply_chain_map_sea_routes_sample_data():
    warnings.simplefilter("ignore", category=UserWarning)
    data_path = os.path.join(os.path.dirname(__file__), 'sample_data', 'MapSeaRoutesAddresses.xlsx')
    addresses_df = pd.read_excel(data_path, sheet_name='addresses', usecols='A:G')

    parameters = {
        'distanceUnit': 'nm'
    }
    save_scenario = {
        'saveScenario': True,
        'overwriteScenario': False,
        'workspaceId': 'Your workspace id',
        "mergeWithExistingScenario": False,
        'scenarioName': 'Your scenario name'
    }
    return {'addresses': addresses_df, 'parameters': parameters, 'saveScenarioParameters': save_scenario}

def reverse_supply_chain_map_sea_routes(coordinates: pd.DataFrame, parameters: dict, api_key: str, save_scenario = {}, show_buttons = False) -> Optional[pd.DataFrame]:
    """
    Creates a map of sea routes based on the given route latitude and longitude.

    This function takes a DataFrame of routes coordinates pairs with their quantity and route restrictions, along with an API key, 
    and creates a map of sea routes using the Log-hub Supply Chain Map service. 

    Parameters:
    coordinates (pd.DataFrame): A pandas DataFrame containing sea route coordinates pairs with their quantity and route restrictions.
        Each row should contain:
        - id (number): Identifier.
        - fromName (str): Name for the start location of the sea route.
        - fromLatitude (number): Latitude of the start location.
        - fromLongitude (number): Longitude of the start location.
        - toName (str): Name for the end location of the sea route.
        - toLatitude (str): Latitude of the end location.
        - toLongitude (number): Longitude of the end location.
        - quantity (number): Numerical value of goods being transferred through a specific sea route.
        - routingOptions (str): Restricting moving through channels, straits and passages based on the passed restrictions. 
                                Currently supported are Suez channel (as suez), Panama channel (as panama), Malacca strait (as malacca),
                                Gibraltar strait (as gibraltar), Dover strait (as dover), Bering strait (as bering), 
                                Magellan strait (as magellan), Bab-el-Mandeb strait (as babelmandeb), Kiel channel (as kiel), 
                                Corinth channel (as corinth), Northwest passage (as northwest) and Northeast passage (as northeast).
                                If multiple restrictions are named, comma or semicolon can be used as separators.

    parameters (dict): A dictionary containing parameter 'distanceUnit' (enum 'km' or 'mi' or 'nm'). 

    api_key (str): The Log-hub API key for accessing the supply chain map service.

    save_scenario (dict): A dictionary containg information about saving scenario, empty by default. Allowed key vales are
                        'saveScenario' (boolean), 'overwriteScenario' (boolean), 'mergeWithExistingScenario (boolean), 
                        'workspaceId' (str) and 'scenarioName' (str).

    show_buttons (boolean): If this parameter is set to True and the scenario is saved on the platform, the buttons linking to the output results, map, dashboard and the input table 
                           will be created. If the scenario is not saved, a proper message will be shown.

    Returns:
    pd.DataFrame: A pandas DataFrame containg the sea route coordinates pairs with their quantity and route restriction options, 
                  along with the parsed country name, parsed UN/LOCODES and distance.

    """
<<<<<<< HEAD

    mandatory_columns = {'fromName': 'str', 'fromLatitude':'float', 'fromLongitude': 'float', 'toName': 'str', 'toLatitude': 'float', 'toLongitude': 'float'}
    optional_columns = {'routingOptions': 'str'}
    optional_floats = ['id', 'quantity']
=======
    def create_buttons():
        links = get_workspace_entities(save_scenario, api_key)
        create_button(links = [links['map'], links['inputDataset'], links['outputDataset']], texts = ["🌍 Open Map", "📋 Show Input Dataset", "📋 Show Output Dataset"])
        
    required_columns = {
            'id': 'float', 'fromName': 'str', 'fromLatitude':'float', 'fromLongitude': 'float', 'toName': 'str', 'toLatitude': 'float', 'toLongitude': 'float', 'quantity': 'float', 'routingOptions': 'str'
        }
    
>>>>>>> 9ee3d73b
    # Validate and convert data types
    coordinates = validate_and_convert_data_types(coordinates, mandatory_columns, 'mandatory')
    if not coordinates is None:
         coordinates = validate_and_convert_data_types(coordinates, optional_columns, 'optional')
         if not coordinates is None:
              coordinates = convert_to_float(coordinates, optional_floats, 'optional')
              coordinates = convert_df_to_dict_excluding_nan(coordinates, optional_floats)
    if coordinates is None:
        return None

    url = create_url("reversesupplychainmapsearoutes")
    
    headers = create_headers(api_key)
    payload = {
        "seaRoutesCoordinatesData": coordinates,
        "parameters": parameters
    }
    
    payload = save_scenario_check(save_scenario, payload, "reversesupplychainmapsearoutes")
    response_data = post_method(url, payload, headers, "reverse supply chain map sea routes")
    if response_data is None:
                return None
    else:
        route_result_df = pd.DataFrame(response_data['seaRoutes'])
        if (show_buttons and save_scenario['saveScenario']):
            create_buttons()
        if not save_scenario['saveScenario']:
            logging.info("Please, save the scenario in order to create the buttons for opening the results on the platform.")
        return route_result_df
            

def reverse_supply_chain_map_sea_routes_sample_data():
    warnings.simplefilter("ignore", category=UserWarning)
    data_path = os.path.join(os.path.dirname(__file__), 'sample_data', 'MapSeaRoutesReverse.xlsx')
    coordinates_df = pd.read_excel(data_path, sheet_name='coordinates', usecols='A:I')

    parameters = {
        'distanceUnit': 'nm'
    }
    save_scenario = {
        'saveScenario': True,
        'overwriteScenario': False,
        'workspaceId': 'Your workspace id',
        "mergeWithExistingScenario": False,
        'scenarioName': 'Your scenario name'
    }
    return {'coordinates': coordinates_df, 'parameters': parameters, 'saveScenarioParameters': save_scenario}<|MERGE_RESOLUTION|>--- conflicted
+++ resolved
@@ -1,22 +1,13 @@
 import os
 import pandas as pd
-<<<<<<< HEAD
-=======
 import logging
->>>>>>> 9ee3d73b
 import warnings
 from typing import Optional
 import sys
 sys.path.append(os.path.abspath(os.path.join(os.path.dirname(__file__), '..', 'pyloghub')))
-<<<<<<< HEAD
-from save_to_platform import save_scenario_check
+from save_to_platform import save_scenario_check, create_button
 from input_data_validation import validate_and_convert_data_types, convert_to_float, convert_df_to_dict_excluding_nan
-from sending_requests import post_method, create_headers, create_url
-=======
-from save_to_platform import save_scenario_check, create_button
-from input_data_validation import validate_and_convert_data_types
 from sending_requests import post_method, create_headers, create_url, get_workspace_entities
->>>>>>> 9ee3d73b
 
 def forward_supply_chain_map_sea_routes(addresses: pd.DataFrame, parameters: dict, api_key: str, save_scenario = {}, show_buttons = False) -> Optional[pd.DataFrame]:
     """
@@ -56,21 +47,13 @@
                   along with the parsed latitude and longitude, parsed country name and distance.
 
     """
-<<<<<<< HEAD
-    mandatory_columns = {'fromName': 'str', 'fromUnLocode': 'str', 'toName': 'str', 'toUnLocode': 'str'}
-    optional_columns = {'routingOptions': 'str'}
-    optional_floats = ['id', 'quantity']
-=======
     def create_buttons():
         links = get_workspace_entities(save_scenario, api_key)
         create_button(links = [links['map'], links['inputDataset'], links['outputDataset']], texts = ["🌍 Open Map", "📋 Show Input Dataset", "📋 Show Output Dataset"])
 
-
-    required_columns = {
-            'id': 'float', 'fromName': 'str', 'fromUnLocode': 'str', 'toName': 'str', 'toUnLocode': 'str', 'quantity': 'float',
-            'routingOptions': 'str'
-        }
->>>>>>> 9ee3d73b
+    mandatory_columns = {'fromName': 'str', 'fromUnLocode': 'str', 'toName': 'str', 'toUnLocode': 'str'}
+    optional_columns = {'routingOptions': 'str'}
+    optional_floats = ['id', 'quantity']
     # Validate and convert data types
     addresses = validate_and_convert_data_types(addresses, mandatory_columns, 'mandatory')
     if not addresses is None:
@@ -160,21 +143,13 @@
                   along with the parsed country name, parsed UN/LOCODES and distance.
 
     """
-<<<<<<< HEAD
-
-    mandatory_columns = {'fromName': 'str', 'fromLatitude':'float', 'fromLongitude': 'float', 'toName': 'str', 'toLatitude': 'float', 'toLongitude': 'float'}
-    optional_columns = {'routingOptions': 'str'}
-    optional_floats = ['id', 'quantity']
-=======
     def create_buttons():
         links = get_workspace_entities(save_scenario, api_key)
         create_button(links = [links['map'], links['inputDataset'], links['outputDataset']], texts = ["🌍 Open Map", "📋 Show Input Dataset", "📋 Show Output Dataset"])
         
-    required_columns = {
-            'id': 'float', 'fromName': 'str', 'fromLatitude':'float', 'fromLongitude': 'float', 'toName': 'str', 'toLatitude': 'float', 'toLongitude': 'float', 'quantity': 'float', 'routingOptions': 'str'
-        }
-    
->>>>>>> 9ee3d73b
+    mandatory_columns = {'fromName': 'str', 'fromLatitude':'float', 'fromLongitude': 'float', 'toName': 'str', 'toLatitude': 'float', 'toLongitude': 'float'}
+    optional_columns = {'routingOptions': 'str'}
+    optional_floats = ['id', 'quantity']
     # Validate and convert data types
     coordinates = validate_and_convert_data_types(coordinates, mandatory_columns, 'mandatory')
     if not coordinates is None:
