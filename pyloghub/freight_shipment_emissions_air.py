--- conflicted
+++ resolved
@@ -44,19 +44,12 @@
     Optional[pd.DataFrame]: A pandas DataFrame contains the original shipment information along 
                   with the calculated CO2 emissions. Returns None if the process fails.
     """
-<<<<<<< HEAD
-        
-    iata_codes_mandatory_columns = {'shipmentId': 'str', 'shipmentDate': 'str', 'fromIataCode': 'str', 'toIataCode': 'str', 'weight': 'float'}
-    iata_codes_optional_columns = {'flightNumber': 'str', 'isRefrigirated': 'str'}
-=======
     def create_buttons():
         links = get_workspace_entities(save_scenario, api_key)
         create_button(links = [links['map'], links['dashboard'], links['inputDataset'], links['outputDataset']], texts = ["🌍 Open Map", "📊 Open Dashboard", "📋 Show Input Dataset", "📋 Show Output Dataset"])
 
-    iata_codes_columns = {
-        'shipmentId': 'str', 'shipmentDate': 'str', 'fromIataCode': 'str', 'toIataCode': 'str', 'flightNumber': 'str', 'isRefrigirated': 'str', 'weight': 'float'
-    }
->>>>>>> 9ee3d73b
+    iata_codes_mandatory_columns = {'shipmentId': 'str', 'shipmentDate': 'str', 'fromIataCode': 'str', 'toIataCode': 'str', 'weight': 'float'}
+    iata_codes_optional_columns = {'flightNumber': 'str', 'isRefrigirated': 'str'}
 
     # Validate and convert data types
     iata_codes = validate_and_convert_data_types(iata_codes, iata_codes_mandatory_columns, 'mandatory')
