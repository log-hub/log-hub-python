import os
import pandas as pd
import logging
from typing import Optional, Dict
import warnings
import sys
sys.path.append(os.path.abspath(os.path.join(os.path.dirname(__file__), '..', 'pyloghub')))
from save_to_platform import save_scenario_check, create_button
from input_data_validation import validate_and_convert_data_types
from sending_requests import post_method, create_headers, create_url, get_workspace_entities

logging.basicConfig(level=logging.INFO)

def forward_distance_calculation(address_pairs: pd.DataFrame, parameters: Dict, api_key: str, save_scenario = {}, show_buttons = False) -> Optional[pd.DataFrame]:
    """
    Calculate distances and durations between pairs of addresses.

    This function takes a DataFrame of address pairs (sender and recipient) and a set of parameters,
    along with an API key, and performs distance calculation using the Log-hub distance calculation service. 
    The function handles batching and rate limiting by the API.

    Parameters:
    address_pairs (pd.DataFrame): A pandas DataFrame containing pairs of addresses.
        Each row should contain:
        - senderCountry (str): Sender country code. Must have at least 1 character.
        - senderState (str): Sender state code.
        - senderPostalCode (str): Sender postal code.
        - senderCity (str): Sender city name.
        - senderStreet (str): Sender street name with house number.
        - recipientCountry (str): Recipient country code. Must have at least 1 character.
        - recipientState (str): Recipient state code.
        - recipientPostalCode (str): Recipient postal code.
        - recipientCity (str): Recipient city name.
        - recipientStreet (str): Recipient street name with house number.

    parameters (Dict): A dictionary containing parameters like distanceUnit (enum: "km" or "mi"),
                        durationUnit (enum: "min" or "sec" or "h"), vehicleType (enum: "truck" or "car") and 
                        routePreference (enum: 'recommended' or 'shortest' or 'fastest').

    save_scenario (dict): A dictionary containg information about saving scenario, empty by default. Allowed key vales are
                        'saveScenario' (boolean), 'overwriteScenario' (boolean), 'workspaceId' (str) and
                        'scenarioName' (str).

    show_buttons (boolean): If this parameter is set to True and the scenario is saved on the platform, the buttons linking to the output results, map, dashboard and the input table 
                           will be created. If the scenario is not saved, a proper message will be shown.

    api_key (str): The Log-hub API key for accessing the distance calculation service.

    Returns:
    pd.DataFrame: A pandas DataFrame containing the results of the distance calculations. 
                  Returns None if the process fails.
    """
<<<<<<< HEAD
    mandatory_columns = {'senderCountry': 'str', 'recipientCountry': 'str'}
    optional_columns = {'senderState': 'str', 'senderPostalCode': 'str', 'senderCity': 'str', 'senderStreet': 'str', 'recipientState': 'str',
                        'recipientPostalCode': 'str', 'recipientCity': 'str', 'recipientStreet': 'str'}
=======
    def create_buttons():
        links = get_workspace_entities(save_scenario, api_key)
        create_button(links = [links['map'], links['dashboard'], links['inputDataset'], links['outputDataset']], texts = ["🌍 Open Map", "📊 Open Dashboard", "📋 Show Input Dataset", "📋 Show Output Dataset"])
    required_columns = {
            'senderCountry': 'str', 'senderState': 'str', 'senderPostalCode': 'str',
            'senderCity': 'str', 'senderStreet': 'str', 'recipientCountry': 'str',
            'recipientState': 'str', 'recipientPostalCode': 'str',
            'recipientCity': 'str', 'recipientStreet': 'str'
        }
>>>>>>> 9ee3d73b

    address_pairs = validate_and_convert_data_types(address_pairs, mandatory_columns, 'mandatory')
    if not address_pairs is None:
        address_pairs = validate_and_convert_data_types(address_pairs, optional_columns, 'optional')
    if address_pairs is None:
        return None

    url = create_url("distancecalculation")
    
    headers = create_headers(api_key)

    payload = {
        "addresses": address_pairs.to_dict(orient='records'), 
        "parameters": parameters,
        }
    
    payload = save_scenario_check(save_scenario, payload)

    response_data = post_method(url, payload, headers, "distance calculation")
    if response_data is None:
        return None
    else:
        distances_df = pd.DataFrame(response_data)
        if (show_buttons and save_scenario['saveScenario']):
            create_buttons()
        if not save_scenario['saveScenario']:
            logging.info("Please, save the scenario in order to create the buttons for opening the results on the platform.")
        return distances_df
    
def forward_distance_calculation_sample_data():
    warnings.simplefilter("ignore", category=UserWarning)
    data_path = os.path.join(os.path.dirname(__file__), 'sample_data', 'DistanceCalcSampleDataAddresses.xlsx')
    addresses_df = pd.read_excel(data_path, sheet_name='addresses', usecols='A:J')

    parameters = {
        "distanceUnit": "km",
        "durationUnit": "min",
        "vehicleType": "car",
        "routePreference": "recommended"
    }
    save_scenario = {
        'saveScenario': False,
        'overwriteScenario': False,
        'workspaceId': 'Your workspace id',
        'scenarioName': 'Your scenario name'
    }
    return {'address_data': addresses_df, 'parameters': parameters, 'saveScenarioParameters': save_scenario}



def reverse_distance_calculation(geocodes: pd.DataFrame, parameters: Dict, api_key: str, save_scenario = {}, show_buttons = False) -> Optional[pd.DataFrame]:
    """
    Calculate distances and durations between pairs of locations based on coordinates.

    This function takes a DataFrame of geocode pairs (sender and recipient) with their locations and coordinates,
    a set of parameters, along with an API key, and performs reverse distance calculation using the 
    Log-hub reverse distance calculation service. The function handles batching and rate limiting by the API.

    Parameters:
    geocodes (pd.DataFrame): A pandas DataFrame containing pairs of geocodes with sender and recipient information.
        Each row should contain:
        - senderLocation (str): Sender location. Must have at least 1 character.
        - senderLatitude (float): Sender latitude.
        - senderLongitude (float): Sender longitude.
        - recipientLocation (str): Recipient location. Must have at least 1 character.
        - recipientLatitude (float): Recipient latitude.
        - recipientLongitude (float): Recipient longitude.

    parameters (Dict): A dictionary containing parameters like distanceUnit (enum: "km" or "mi"),
                        durationUnit (enum: "min" or "sec" or "h"), vehicleType (enum: "truck" or "car") and 
                        routePreference (enum: 'recommended' or 'shortest' or 'fastest').

    save_scenario (dict): A dictionary containg information about saving scenario, empty by default. Allowed key vales are
                        'saveScenario' (boolean), 'overwriteScenario' (boolean), 'workspaceId' (str) and
                        'scenarioName' (str).

    show_buttons (boolean): If this parameter is set to True and the scenario is saved on the platform, the buttons linking to the output results, map, dashboard and the input table 
                           will be created. If the scenario is not saved, a proper message will be shown.

    api_key (str): The Log-hub API key for accessing the reverse distance calculation service.

    Returns:
    pd.DataFrame: A pandas DataFrame containing the results of the reverse distance calculations.
                  Returns None if the process fails.
    """
    def create_buttons():
        links = get_workspace_entities(save_scenario, api_key)
        create_button(links = [links['map'], links['dashboard'], links['inputDataset'], links['outputDataset']], texts = ["🌍 Open Map", "📊 Open Dashboard", "📋 Show Input Dataset", "📋 Show Output Dataset"])

    mandatory_columns = {
            'senderLocation': 'str', 'senderLatitude': 'float', 'senderLongitude': 'float',
            'recipientLocation': 'str', 'recipientLatitude': 'float', 'recipientLongitude': 'float'
        }
    
    # Validate and convert data types
    geocodes = validate_and_convert_data_types(geocodes, mandatory_columns, 'mandatory')
    if geocodes is None:
        return None

    url = create_url("reversedistancecalculation")
    
    headers = create_headers(api_key)
    payload = {
        "geocodes": geocodes.to_dict(orient='records'),
        "parameters": parameters
    }
    payload = save_scenario_check(save_scenario, payload)

    response_data = post_method(url, payload, headers, "reverse distance calculation")
    if response_data is None:
        return None
    else:
        distances_df = pd.DataFrame(response_data)
        if (show_buttons and save_scenario['saveScenario']):
            create_buttons()
        if not save_scenario['saveScenario']:
            logging.info("Please, save the scenario in order to create the buttons for opening the results on the platform.")
        return distances_df

def reverse_distance_calculation_sample_data():
    warnings.simplefilter("ignore", category=UserWarning)
    data_path = os.path.join(os.path.dirname(__file__), 'sample_data', 'DistanceCalcSampleDataReverse.xlsx')
    geocode_data_df = pd.read_excel(data_path, sheet_name='coordinates', usecols='A:F')

    parameters = {
        "distanceUnit": "km",
        "durationUnit": "min",
        "vehicleType": "car",
        "routePreference": "recommended"
    }
    save_scenario = {
        'saveScenario': False,
        'overwriteScenario': False,
        'workspaceId': 'Your workspace id',
        'scenarioName': 'Your scenario name'
    }
    return {'geocode_data': geocode_data_df, 'parameters': parameters, 'saveScenarioParameters': save_scenario}

if __name__ == "__main__":

    api_key_dev = "e75d5db6ca8e6840e185bc1c63f20f39e65fbe0b"
    sample = forward_distance_calculation_sample_data()

    address = sample['address_data']
    address = address.drop(columns = ['senderState', 'senderPostalCode', 'senderStreet', 'recipientState',
                        'recipientPostalCode', 'recipientStreet'])
    out = forward_distance_calculation(address, sample['parameters'], api_key_dev)<|MERGE_RESOLUTION|>--- conflicted
+++ resolved
@@ -50,21 +50,12 @@
     pd.DataFrame: A pandas DataFrame containing the results of the distance calculations. 
                   Returns None if the process fails.
     """
-<<<<<<< HEAD
+    def create_buttons():
+        links = get_workspace_entities(save_scenario, api_key)
+        create_button(links = [links['map'], links['dashboard'], links['inputDataset'], links['outputDataset']], texts = ["🌍 Open Map", "📊 Open Dashboard", "📋 Show Input Dataset", "📋 Show Output Dataset"])
     mandatory_columns = {'senderCountry': 'str', 'recipientCountry': 'str'}
     optional_columns = {'senderState': 'str', 'senderPostalCode': 'str', 'senderCity': 'str', 'senderStreet': 'str', 'recipientState': 'str',
                         'recipientPostalCode': 'str', 'recipientCity': 'str', 'recipientStreet': 'str'}
-=======
-    def create_buttons():
-        links = get_workspace_entities(save_scenario, api_key)
-        create_button(links = [links['map'], links['dashboard'], links['inputDataset'], links['outputDataset']], texts = ["🌍 Open Map", "📊 Open Dashboard", "📋 Show Input Dataset", "📋 Show Output Dataset"])
-    required_columns = {
-            'senderCountry': 'str', 'senderState': 'str', 'senderPostalCode': 'str',
-            'senderCity': 'str', 'senderStreet': 'str', 'recipientCountry': 'str',
-            'recipientState': 'str', 'recipientPostalCode': 'str',
-            'recipientCity': 'str', 'recipientStreet': 'str'
-        }
->>>>>>> 9ee3d73b
 
     address_pairs = validate_and_convert_data_types(address_pairs, mandatory_columns, 'mandatory')
     if not address_pairs is None:
