--- conflicted
+++ resolved
@@ -6,15 +6,9 @@
 import logging
 import sys
 sys.path.append(os.path.abspath(os.path.join(os.path.dirname(__file__), '..', 'pyloghub')))
-<<<<<<< HEAD
-from save_to_platform import save_scenario_check
+from save_to_platform import save_scenario_check, create_button
 from input_data_validation import convert_timestamps, validate_and_convert_data_types, convert_to_float, convert_df_to_dict_excluding_nan
-from sending_requests import post_method, create_headers, create_url
-=======
-from save_to_platform import save_scenario_check, create_button
-from input_data_validation import convert_timestamps, validate_and_convert_data_types
 from sending_requests import post_method, create_headers, create_url, get_workspace_entities
->>>>>>> 9ee3d73b
 
 def forward_transport_optimization_plus(vehicles: pd.DataFrame, jobs: pd.DataFrame, timeWindowProfiles: pd.DataFrame, breaks: pd.DataFrame, parameters: Dict, api_key: str, save_scenario = {}, show_buttons = False) -> Optional[Tuple[pd.DataFrame, pd.DataFrame, pd.DataFrame]]:
     """
@@ -259,18 +253,9 @@
     Tuple[pd.DataFrame, pd.DataFrame, pd.DataFrame]: Three pandas DataFrames containing route overview, route details, 
                                                      and external orders. Returns None if the process fails.
     """
-<<<<<<< HEAD
-=======
     def create_buttons():
         links = get_workspace_entities(save_scenario, api_key)
         create_button(links = [links['map'], links['dashboard'], links['inputDataset'], links['outputDataset']], texts = ["🌍 Open Map", "📊 Open Dashboard", "📋 Show Input Dataset", "📋 Show Output Dataset"])
-    # Convert datetime columns in each DataFrame to string format (ISO 8601)
-    vehicles = convert_timestamps(vehicles)
-    jobs = convert_timestamps(jobs)
-    timeWindowProfiles = convert_timestamps(timeWindowProfiles)
-    breaks = convert_timestamps(breaks)
->>>>>>> 9ee3d73b
-
     # Define expected columns and data types for each DataFrame
     vehicle_mandatory_columns = {
         'vehicleTypeId': 'str', 'availableVehicles': 'int'
