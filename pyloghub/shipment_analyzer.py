--- conflicted
+++ resolved
@@ -5,15 +5,9 @@
 from typing import Optional, Dict, Tuple
 import sys
 sys.path.append(os.path.abspath(os.path.join(os.path.dirname(__file__), '..', 'pyloghub')))
-<<<<<<< HEAD
-from save_to_platform import save_scenario_check
+from save_to_platform import save_scenario_check, create_button
 from input_data_validation import convert_dates, validate_and_convert_data_types, convert_to_float, validate_boolean, convert_df_to_dict_excluding_nan
-from sending_requests import post_method, create_headers, create_url
-=======
-from save_to_platform import save_scenario_check, create_button
-from input_data_validation import convert_dates, convert_to_string, convert_to_float, validate_boolean, convert_df_to_dict_excluding_nan
 from sending_requests import post_method, create_headers, create_url, get_workspace_entities
->>>>>>> 9ee3d73b
 
 def forward_shipment_analyzer(shipments: pd.DataFrame, cost_adjustment: pd.DataFrame, consolidation: pd.DataFrame, surcharges: pd.DataFrame, parameters: Dict, api_key: str, save_scenario = {}, show_buttons = False) -> Optional[Tuple[pd.DataFrame, pd.DataFrame]]:
     """
@@ -83,7 +77,10 @@
                                     Returns None if the process fails.
     """
 
-<<<<<<< HEAD
+    def create_buttons():
+        links = get_workspace_entities(save_scenario, api_key)
+        create_button(links = [links['map'], links['dashboard'], links['inputDataset'], links['outputDataset']], texts = ["🌍 Open Map", "📊 Open Dashboard", "📋 Show Input Dataset", "📋 Show Output Dataset"])
+
     shipments_mandatory_columns = {'shipmentId': 'str', 'fromId': 'str', 'toId': 'str', 'shippingDate': 'str', 'weight': 'float'}
     shipments_optional_columns = {'shipmentLeg': 'str', 'fromCountry': 'str', 'toCountry': 'str', 'fromState': 'str', 'toState': 'str',
                     'fromCity': 'str', 'toCity': 'str', 'fromPostalCode': 'str', 'toPostalCode': 'str', 'fromStreet': 'str', 'toStreet': 'str',
@@ -113,33 +110,6 @@
     if not surcharges is None:
         surcharges = convert_to_float(surcharges, ['flatOnTop'], 'optional')
         surcharges = convert_df_to_dict_excluding_nan(surcharges, ['flatOnTop'])
-=======
-    def create_buttons():
-        links = get_workspace_entities(save_scenario, api_key)
-        create_button(links = [links['map'], links['dashboard'], links['inputDataset'], links['outputDataset']], texts = ["🌍 Open Map", "📊 Open Dashboard", "📋 Show Input Dataset", "📋 Show Output Dataset"])
-
-    # Convert date columns to string format (YYYY-MM-DD)
-    date_columns = ['shippingDate', 'expectedDeliveryDate', 'actualDeliveryDate']
-    shipments = convert_dates(shipments, date_columns)
-
-    # Convert to string
-    string_columns = ['shipmentId', 'shipmentLeg', 'fromId', 'toId', 'fromCountry', 'toCountry', 'fromState', 'toState',
-                    'fromCity', 'toCity', 'fromPostalCode', 'toPostalCode', 'fromStreet', 'toStreet',
-                    'fromUnLocode', 'toUnLocode', 'fromIataCode', 'toIataCode', 'shippingMode', 'carrier',
-                    'truckShipPlaneType', 'speedProfile', 'benchmarkTariff', 'surcharges']
-    shipments = convert_to_string(shipments, string_columns)
-
-    # Convert numeric columns to float
-    numeric_columns = ['weight', 'volume', 'pallets', 'shipmentValue', 'freightCosts']
-    shipments = convert_to_float(shipments, numeric_columns)
-    cost_adjustment = convert_to_float(cost_adjustment, ['factor', 'flatOnTop'])
-    consolidation = convert_to_float(consolidation, ['capacityWeight', 'capacityVolume', 'capacityPallets'])
-    surcharges = convert_to_float(surcharges, ['flatOnTop'])
-    shipments = convert_df_to_dict_excluding_nan(shipments, numeric_columns)
-    cost_adjustment = convert_df_to_dict_excluding_nan(cost_adjustment, ['factor', 'flatOnTop'])
-    consolidation = convert_df_to_dict_excluding_nan(consolidation, ['capacityWeight', 'capacityVolume', 'capacityPallets'])
-    surcharges = convert_df_to_dict_excluding_nan(surcharges, ['flatOnTop'])
->>>>>>> 9ee3d73b
 
     # Validate boolean parameter
     if 'consolidation' in parameters and not validate_boolean(parameters['consolidation']):
@@ -252,7 +222,10 @@
                                       Returns None if the process fails.
     """
 
-<<<<<<< HEAD
+    def create_buttons():
+        links = get_workspace_entities(save_scenario, api_key)
+        create_button(links = [links['map'], links['dashboard'], links['inputDataset'], links['outputDataset']], texts = ["🌍 Open Map", "📊 Open Dashboard", "📋 Show Input Dataset", "📋 Show Output Dataset"])
+
     shipments_mandatory_columns = {'shipmentId': 'str', 'fromId': 'str', 'toId': 'str', 'shippingDate': 'str', 'weight': 'float', 'fromLatitude': 'float', 'fromLongitude': 'float', 'toLatitude': 'float', 'toLongitude': 'float'}
     shipments_optional_columns = {'shipmentLeg': 'str', 'fromCountry': 'str', 'toCountry': 'str', 'fromState': 'str', 'toState': 'str',
                     'fromCity': 'str', 'toCity': 'str', 'fromPostalCode': 'str', 'toPostalCode': 'str', 'fromStreet': 'str', 'toStreet': 'str',
@@ -282,29 +255,6 @@
     if not surcharges is None:
         surcharges = convert_to_float(surcharges, ['flatOnTop'], 'optional')
         surcharges = convert_df_to_dict_excluding_nan(surcharges, ['flatOnTop'])
-=======
-    def create_buttons():
-        links = get_workspace_entities(save_scenario, api_key)
-        create_button(links = [links['map'], links['dashboard'], links['inputDataset'], links['outputDataset']], texts = ["🌍 Open Map", "📊 Open Dashboard", "📋 Show Input Dataset", "📋 Show Output Dataset"])
-
-    # Convert data types according to the schema
-    date_columns = ['shippingDate', 'expectedDeliveryDate', 'actualDeliveryDate']
-    shipments = convert_dates(shipments, date_columns)
-
-    string_columns = ['shipmentId', 'shipmentLeg', 'fromId', 'toId', 'shippingMode', 'carrier', 'truckShipPlaneType', 'speedProfile', 'benchmarkTariff', 'surcharges']
-    shipments = convert_to_string(shipments, string_columns)
-
-    float_columns = ['fromLatitude', 'fromLongitude', 'toLatitude', 'toLongitude', 'weight', 'volume', 'pallets', 'shipmentValue', 'freightCosts']
-    shipments = convert_to_float(shipments, float_columns)
-
-    cost_adjustment = convert_to_float(cost_adjustment, ['factor', 'flatOnTop'])
-    consolidation = convert_to_float(consolidation, ['capacityWeight', 'capacityVolume', 'capacityPallets'])
-    surcharges = convert_to_float(surcharges, ['flatOnTop'])
-    shipments = convert_df_to_dict_excluding_nan(shipments, float_columns)
-    cost_adjustment = convert_df_to_dict_excluding_nan(cost_adjustment, ['factor', 'flatOnTop'])
-    consolidation = convert_df_to_dict_excluding_nan(consolidation, ['capacityWeight', 'capacityVolume', 'capacityPallets'])
-    surcharges = convert_df_to_dict_excluding_nan(surcharges, ['flatOnTop'])
->>>>>>> 9ee3d73b
 
     # Validate boolean parameter
     if 'consolidation' in parameters and not validate_boolean(parameters['consolidation']):
