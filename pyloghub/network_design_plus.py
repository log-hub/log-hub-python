--- conflicted
+++ resolved
@@ -6,15 +6,9 @@
 from typing import Optional, Tuple
 import sys
 sys.path.append(os.path.abspath(os.path.join(os.path.dirname(__file__), '..', 'pyloghub')))
-<<<<<<< HEAD
-from save_to_platform import save_scenario_check
+from save_to_platform import save_scenario_check, create_button
 from input_data_validation import exclude_nan_depending_on_dtype, convert_to_float, validate_and_convert_data_types, convert_df_to_dict_excluding_nan
-from sending_requests import post_method, create_headers, create_url, get_method
-=======
-from save_to_platform import save_scenario_check, create_button
-from input_data_validation import exclude_nan_depending_on_dtype
 from sending_requests import post_method, create_headers, create_url, get_method, get_workspace_entities
->>>>>>> 9ee3d73b
 
 def forward_network_design_plus(factories: pd.DataFrame, warehouses: pd.DataFrame, customers: pd.DataFrame, product_segments: pd.DataFrame, transport_costs: pd.DataFrame, transport_costs_rules: pd.DataFrame, stepwise_function_weight: pd.DataFrame, stepwise_function_volume: pd.DataFrame, distance_limits: pd.DataFrame, parameters: dict, api_key: str, save_scenario = {}, show_buttons = False) -> Optional[Tuple[pd.DataFrame, pd.DataFrame, pd.DataFrame, pd.DataFrame]]:
     """
@@ -135,18 +129,12 @@
     Returns:
     Tuple[pd.DataFrame, pd.DataFrame, pd.DataFrame, pd.DataFrame]: Four dataframes with the information about opened warehouses, factory and customer assignment, and solution kpis. Returns None if the process fails.
     """
-<<<<<<< HEAD
-    factories_mandatory_columns = {
-       'name': 'str', 'country': 'str', 'outboundFtlCapacityWeight': 'float', 'outboundFtlCapacityVolume': 'float', 'outboundFtlCost1DistanceUnit': 'float', 'outboundFtlCost1000DistanceUnit': 'float', 'outboundCostsHalfFtlPercent': 'float'
-=======
     def create_buttons():
         links = get_workspace_entities(save_scenario, api_key)
         create_button(links = [links['map'], links['dashboard'], links['inputDataset'], links['outputDataset']], texts = ["🌍 Open Map", "📊 Open Dashboard", "📋 Show Input Dataset", "📋 Show Output Dataset"])
 
-    factories_columns = {
-        'id': 'float', 'name': 'str', 'country': 'str', 'state': 'str', 'postalCode': 'str', 'city': 'str', 
-        'street': 'str', 'outboundFtlCapacityWeight': 'float', 'outboundFtlCapacityVolume': 'float', 'minimumFtlCosts': 'float', 'outboundFtlCost1DistanceUnit': 'float', 'outboundFtlCost1000DistanceUnit': 'float', 'minimumLtlCosts': 'float', 'outboundCostsHalfFtlPercent': 'float'
->>>>>>> 9ee3d73b
+    factories_mandatory_columns = {
+       'name': 'str', 'country': 'str', 'outboundFtlCapacityWeight': 'float', 'outboundFtlCapacityVolume': 'float', 'outboundFtlCost1DistanceUnit': 'float', 'outboundFtlCost1000DistanceUnit': 'float', 'outboundCostsHalfFtlPercent': 'float'
     }
     factories_optional_columns = { 'id': 'float', 'state': 'str', 'postalCode': 'str', 'city': 'str', 'street': 'str'}
     factories_optional_float = ['minimumFtlCosts', 'minimumLtlCosts']
@@ -413,17 +401,12 @@
     Returns:
     Tuple[pd.DataFrame, pd.DataFrame, pd.DataFrame, pd.DataFrame]: Four dataframes with the information about opened warehouses, factory and customer assignment, and solution kpis. Returns None if the process fails.
     """
-<<<<<<< HEAD
-    factories_mandatory_columns = {
-        'name': 'str', 'latitude': 'float', 'longitude': 'float', 'outboundFtlCapacityWeight': 'float', 'outboundFtlCapacityVolume': 'float', 'outboundFtlCost1DistanceUnit': 'float', 'outboundFtlCost1000DistanceUnit': 'float', 'outboundCostsHalfFtlPercent': 'float'
-=======
     def create_buttons():
         links = get_workspace_entities(save_scenario, api_key)
         create_button(links = [links['map'], links['dashboard'], links['inputDataset'], links['outputDataset']], texts = ["🌍 Open Map", "📊 Open Dashboard", "📋 Show Input Dataset", "📋 Show Output Dataset"])
 
-    factories_columns = {
-        'id': 'float', 'name': 'str', 'latitude': 'float', 'longitude': 'float', 'outboundFtlCapacityWeight': 'float', 'outboundFtlCapacityVolume': 'float', 'minimumFtlCosts': 'float', 'outboundFtlCost1DistanceUnit': 'float', 'outboundFtlCost1000DistanceUnit': 'float', 'minimumLtlCosts': 'float', 'outboundCostsHalfFtlPercent': 'float'
->>>>>>> 9ee3d73b
+    factories_mandatory_columns = {
+        'name': 'str', 'latitude': 'float', 'longitude': 'float', 'outboundFtlCapacityWeight': 'float', 'outboundFtlCapacityVolume': 'float', 'outboundFtlCost1DistanceUnit': 'float', 'outboundFtlCost1000DistanceUnit': 'float', 'outboundCostsHalfFtlPercent': 'float'
     }
     factories_optional_float = ['id', 'minimumFtlCosts', 'minimumLtlCosts']
     warehouses_mandatory_columns = {
