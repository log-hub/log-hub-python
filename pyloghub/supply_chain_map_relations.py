import os
import pandas as pd
import warnings
from typing import Optional
import logging
import sys
sys.path.append(os.path.abspath(os.path.join(os.path.dirname(__file__), '..', 'pyloghub')))
from save_to_platform import save_scenario_check, create_button
from input_data_validation import validate_and_convert_data_types
from sending_requests import post_method, create_headers, create_url, get_workspace_entities

def forward_supply_chain_map_relations(addresses: pd.DataFrame, parameters: dict, api_key: str, save_scenario = {}, show_buttons = False) -> Optional[pd.DataFrame]:
    """
    Creates a map of relations based on the given addresses.

    This function takes a DataFrame of addresses pairs with their layers and quantity, along with an API key, 
    and creates a map of relations using the Log-hub Supply Chain Map service. 

    Parameters:
    addresses (pd.DataFrame): A pandas DataFrame containing addresses pairs with their layers and quantity.
        Each row should contain:
        - id (number): Identifier.
        - senderName (str): Name for the start location of the relation.
        - senderCountry (str): Country code or country name for the start location of the relation. Must have at least 
                               1 character.
        - senderState (str): State code for the start location of the relation.
        - senderPostalCode (str): Postal code for the start location of the relation.
        - senderSity (str): City name for the start location of the relation.
        - senderStreet (str): Street name with house number for the start location of the relation.
        - senderLocationLayer (str): Layer name for the start location.
        - recipientName (str): Name for the end location of the relation.
        - recipientCountry (str): Country code or country name for the end location of the relation. Must have at least 
                               1 character.
        - recipientState (str): State code for the end location of the relation.
        - recipientPostalCode (str): Postal code for the end location of the relation.
        - recipientSity (str): City name for the end location of the relation.
        - recipientStreet (str): Street name with house number for the end location of the relation.
        - recipientLocationLayer (str): Layer name for the end location.
        - relationLayer (str): Layer name for the relation.
        - quantity (number): Numerical value affecting the thickness of the relation on the map.

    parameters (dict): A dictionary containing parameter 'showLocations' (boolean).

    api_key (str): The Log-hub API key for accessing the supply chain map service.

    save_scenario (dict): A dictionary containg information about saving scenario, empty by default. Allowed key vales are
                        'saveScenario' (boolean), 'overwriteScenario' (boolean), 'mergeWithExistingScenario (boolean), 'workspaceId' (str) and 'scenarioName' (str).
                    
    show_buttons (boolean): If this parameter is set to True and the scenario is saved on the platform, the buttons linking to the output results, map, dashboard and the input table 
                           will be created. If the scenario is not saved, a proper message will be shown.

    Returns:
    pd.DataFrame: A pandas DataFrame containg the addresses pairs and their parsed latitude and longitude. Returns None if 
                  the process fails.
    """
    def create_buttons():
        links = get_workspace_entities(save_scenario, api_key)
        create_button(links = [links['map'], links['inputDataset'], links['outputDataset']], texts = ["🌍 Open Map", "📋 Show Input Dataset", "📋 Show Output Dataset"])

    mandatory_columns = {'senderCountry': 'str',  'recipientCountry': 'str'}
    optional_columns = {'id': 'float', 'senderName': 'str', 'senderState': 'str', 'senderPostalCode': 'str', 'senderCity': 'str', 'senderStreet': 'str', 'senderLocationLayer': 'str', 'recipientName': 'str', 'recipientState': 'str', 'recipientPostalCode': 'str', 'recipientCity': 'str', 'recipientStreet': 'str', 'recipientLocationLayer': 'str', 'relationLayer': 'str', 'quantity': 'string'}

    # Validate and convert data types
    addresses = validate_and_convert_data_types(addresses, mandatory_columns, 'mandatory')
    if not addresses is None:
        addresses = validate_and_convert_data_types(addresses, optional_columns, 'optional')
    if addresses is None:
        return None

    url = create_url("supplychainmaprelations")
    headers = create_headers(api_key)
    payload = {
        "distanceCalculationData": addresses.to_dict(orient='records'),
        'parameters': parameters
    }
    payload = save_scenario_check(save_scenario, payload, "supplychainmaprelations")
    
    response_data = post_method(url, payload, headers,"supply chain map relations")
    if response_data is None:
        return None
    else:
        distance_calculation_result_df = pd.DataFrame(response_data['distanceCalculationResult'])
        if (show_buttons and save_scenario['saveScenario']):
            create_buttons()
        if not save_scenario['saveScenario']:
            logging.info("Please, save the scenario in order to create the buttons for opening the results on the platform.")
        return distance_calculation_result_df

def forward_supply_chain_map_relations_sample_data():
    warnings.simplefilter("ignore", category=UserWarning)
    data_path = os.path.join(os.path.dirname(__file__), 'sample_data', 'MapRelationsAddresses.xlsx')
    addresses_df = pd.read_excel(data_path, sheet_name='addresses', usecols='A:Q', dtype={'postalCode': str})

    parameters = {
        'showLocations': True
    }

    save_scenario = {
        'saveScenario': True,
        'overwriteScenario': False,
        'workspaceId': 'Your workspace id',
        "mergeWithExistingScenario": False,
        'scenarioName': 'Your scenario name'
    }
    return {'addresses': addresses_df, 'parameters': parameters, 'saveScenarioParameters': save_scenario}

def reverse_supply_chain_map_relations(coordinates: pd.DataFrame, parameters: dict, api_key: str, save_scenario = {}, show_buttons = False) -> Optional[pd.DataFrame]:
    """
    Creates a map of relations based on the given coordinates pairs.

    This function takes a DataFrame of coordinates pairs with their layers and quantity, along with an API key, 
    and creates a map of relations using the Log-hub Supply Chain Map service. 

    Parameters:
    coordinates (pd.DataFrame): A pandas DataFrame containing coordinates pairs with their layers and quantity.
        Each row should contain:
        - id (number): Identifier.
        - senderName (str): Name for the start location of the relation.
        - senderLatitude (number): Latitude for the start location of the relation.
        - senderLongitude (number): Longitude for the start location of the relation.
        - senderLocationLayer (str): Layer name for the start location.
        - recipientName (str): Name for the end location of the relation.
        - recipientLatitude (number): Latitude for the end location of the relation.
        - recipientLongitude (number): Longitude for the end location of the relation.
        - recipientLocationLayer (str): Layer name for the end location.
        - relationLayer (str): Layer name for the relation.
        - quantity (number): Numerical value affecting the thickness of the relation on the map.

    parameters (dict): A dictionary containing parameter 'showLocations' (boolean).

    api_key (str): The Log-hub API key for accessing the supply chain map service.

    save_scenario (dict): A dictionary containg information about saving scenario, empty by default. Allowed key vales are
                        'saveScenario' (boolean), 'overwriteScenario' (boolean), 'mergeWithExistingScenario (boolean), 'workspaceId' (str) and 'scenarioName' (str).

    show_buttons (boolean): If this parameter is set to True and the scenario is saved on the platform, the buttons linking to the output results, map, dashboard and the input table 
                           will be created. If the scenario is not saved, a proper message will be shown.

    Returns:
    pd.DataFrame: A pandas DataFrame containg the coordinates pairs. Returns None if the process fails.
    """
<<<<<<< HEAD
    mandatory_columns = {
            'senderLatitude':'float', 'senderLongitude': 'float', 'recipientLatitude':'float', 'recipientLongitude': 'float'
=======
    def create_buttons():
        links = get_workspace_entities(save_scenario, api_key)
        create_button(links = [links['map'], links['inputDataset'], links['outputDataset']], texts = ["🌍 Open Map", "📋 Show Input Dataset", "📋 Show Output Dataset"])

    required_columns = {
            'id': 'float', 'senderName': 'str', 'senderLatitude':'float', 'senderLongitude': 'float', 'senderLocationLayer': 'str', 'recipientName': 'str', 'recipientLatitude':'float', 'recipientLongitude': 'float', 'recipientLocationLayer': 'str', 'relationLayer': 'str', 'quantity': 'str'
>>>>>>> 9ee3d73b
        }
    optional_columns = {'id': 'float', 'senderName': 'str', 'senderLocationLayer': 'str', 'recipientName': 'str', 'recipientLocationLayer': 'str', 'relationLayer': 'str', 'quantity': 'str'}
    # Validate and convert data types
    coordinates = validate_and_convert_data_types(coordinates, mandatory_columns, 'mandatory')
    if not coordinates is None:
        coordinates = validate_and_convert_data_types(coordinates, optional_columns, 'optional')
    if coordinates is None:
        return None

    url = create_url("reversesupplychainmaprelations")
    
    headers = create_headers(api_key)
    payload = {
        "distanceCalculationData": coordinates.to_dict(orient='records'),
        'parameters': parameters
    }
    
    payload = save_scenario_check(save_scenario, payload, "reversesupplychainmaprelations")
    
    response_data = post_method(url, payload, headers, "reverse supply chain map relations")
    if response_data is None:
        return None
    else:
        distance_calculation_result_df = pd.DataFrame(response_data['distanceCalculationData'])
        if (show_buttons and save_scenario['saveScenario']):
            create_buttons()
        if not save_scenario['saveScenario']:
            logging.info("Please, save the scenario in order to create the buttons for opening the results on the platform.")
        return distance_calculation_result_df

def reverse_supply_chain_map_relations_sample_data():
    warnings.simplefilter("ignore", category=UserWarning)
    data_path = os.path.join(os.path.dirname(__file__), 'sample_data', 'MapRelationsReverse.xlsx')
    coordinates_df = pd.read_excel(data_path, sheet_name='coordinates', usecols='A:K')

    parameters = {
        'showLocations': True
    }

    save_scenario = {
        'saveScenario': True,
        'overwriteScenario': False,
        'workspaceId': 'Your workspace id',
        "mergeWithExistingScenario": False,
        'scenarioName': 'Your scenario name'
    }
    return {'coordinates': coordinates_df, 'parameters': parameters, 'saveScenarioParameters': save_scenario}<|MERGE_RESOLUTION|>--- conflicted
+++ resolved
@@ -139,17 +139,12 @@
     Returns:
     pd.DataFrame: A pandas DataFrame containg the coordinates pairs. Returns None if the process fails.
     """
-<<<<<<< HEAD
-    mandatory_columns = {
-            'senderLatitude':'float', 'senderLongitude': 'float', 'recipientLatitude':'float', 'recipientLongitude': 'float'
-=======
     def create_buttons():
         links = get_workspace_entities(save_scenario, api_key)
         create_button(links = [links['map'], links['inputDataset'], links['outputDataset']], texts = ["🌍 Open Map", "📋 Show Input Dataset", "📋 Show Output Dataset"])
 
-    required_columns = {
-            'id': 'float', 'senderName': 'str', 'senderLatitude':'float', 'senderLongitude': 'float', 'senderLocationLayer': 'str', 'recipientName': 'str', 'recipientLatitude':'float', 'recipientLongitude': 'float', 'recipientLocationLayer': 'str', 'relationLayer': 'str', 'quantity': 'str'
->>>>>>> 9ee3d73b
+    mandatory_columns = {
+            'senderLatitude':'float', 'senderLongitude': 'float', 'recipientLatitude':'float', 'recipientLongitude': 'float'
         }
     optional_columns = {'id': 'float', 'senderName': 'str', 'senderLocationLayer': 'str', 'recipientName': 'str', 'recipientLocationLayer': 'str', 'relationLayer': 'str', 'quantity': 'str'}
     # Validate and convert data types
