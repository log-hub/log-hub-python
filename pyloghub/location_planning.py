import os
import pandas as pd
import logging
import warnings
logging.basicConfig(level=logging.INFO)
from typing import Optional, Tuple
import sys
sys.path.append(os.path.abspath(os.path.join(os.path.dirname(__file__), '..', 'pyloghub')))
<<<<<<< HEAD
from save_to_platform import save_scenario_check
from input_data_validation import exclude_nan_depending_on_dtype, remove_nonexisting_optional_columns
from sending_requests import post_method, create_headers, create_url, get_method
=======
from save_to_platform import save_scenario_check, create_button
from input_data_validation import exclude_nan_depending_on_dtype
from sending_requests import post_method, create_headers, create_url, get_method, get_workspace_entities
>>>>>>> 9ee3d73b

def forward_location_planning(customers: pd.DataFrame, warehouses: pd.DataFrame, costs_adjustments: pd.DataFrame, parameters: dict, api_key: str, save_scenario = {}, show_buttons = False) -> Optional[Tuple[pd.DataFrame, pd.DataFrame, pd.DataFrame]]:
    """
    Perform location planning based on customers, warehouses, and costs adjustment.

    This function takes DataFrames of customers, warehouses, costs adjustment, and an API key, and performs forward network design plus using the Log-hub service. 

    Parameters:
    customers (pd.DataFrame): Customer data with its address and its shipment structure for the optimization run.
        - name (str): Customer name.
        - country (str): Country code or country name.
        - state (str): State code.
        - postalCode (str): Postal code.
        - city (str): City name.
        - street (str): Street name with house number.
        - weight (number): Average weight of a shipment that goes to this customer.
        - volume (number): Average volume of a shipment that goes to this customer.
        - numberOfShipments (number): Total number of shipments (integer value) the customer receives.
    warehouses (pd.DataFrame): A pandas DataFrame containing the warehouses information for the optimization run.
        - name (str): Warehouse name.
        - country (str): Country code or country name.
        - state (str): State code.
        - postalCode (str): Postal code.
        - city (str): City name.
        - street (str): Street name with house number.
        - fixed (0 or 1): If the warehouse should be in every case part of the result, then mark it as fixed (1).
        - minWeight (number): The weight that should be at least assigned to this warehouse.
        - maxWeight (number): The maximum weight capacity of the warehouse.
        - penaltyCostsWeight (number): Penalty costs per weight unit. 
        - minVolume (number): The volume that should be at least assigned to this warehouse.
        - maxVolume (number): The maximum volume capacity of the warehouse.
        - penaltyCostsVolume (number): Penalty costs per volume unit. 
        - fixedCosts (number):  Fixed warehouse costs.
        - costsPerWeightUnit (number): Costs by weight unit.
        - costsPerVolumeUnit (number): Costs by volume unit.
    costs_adjustments (pd.DataFrame): A pandas DataFrame containing information that allows users to customize the transportation costs between warehouses and customers by defining adjustment factors and flat on top fees.
        - customerCountryIso2 (str): A two-letter ISO2 code representing the country of the customer.
        - warehouseCountryIso2 (str): A two-letter ISO2 code representing the country of the warehouse.
        - customerName (str): Customer name.
        - warehouseName (str): Warehouse name.
        - adjustmentFactor (number): A numerical value which will be multiplied by the transport costs.
        - flatOnTop (number): A flat fee that will be added to the transport costs.

    parametrs (dict): A dictionary containing parameters distanceUnit (enum 'km' or 'mi'), weightUnit (enum 'kg' or 't' or 'LBS'), volumeUnit (enum 'cbm' or 'l'), vehicleType (enum 'car' or 'truck'), streetLevel (boolean), minWarehouses (integer number), maxWarehouses (integer number). 

    api_key (str): The Log-hub API key for accessing the location planning service.

    save_scenario (dict): A dictionary containg information about saving scenario, empty by default. Allowed key vales are
                            'saveScenario' (boolean), 'overwriteScenario' (boolean), 'workspaceId' (str) and
                            'scenarioName' (str).

    show_buttons (boolean): If this parameter is set to True and the scenario is saved on the platform, the buttons linking to the output results, map, dashboard and the input table 
                           will be created. If the scenario is not saved, a proper message will be shown.

    Returns:
    Tuple[pd.DataFrame, pd.DataFrame, pd.DataFrame]: Three dataframes with the information about opened warehouses, customer assignment, and solution kpis. Returns None if the process fails.
    """
<<<<<<< HEAD
    #removes missing optional columns from the list and merges optional and mandatory columns, then validates data types
    customers_mandatory_columns = {'name': 'str', 'country': 'str', 'weight': 'float', 'volume': 'float', 'numberOfShipments': 'float'}
    customers_optional_columns = {'id': 'float', 'state': 'str', 'postalCode': 'str', 'city': 'str', 'street': 'str'}
    sent_optional_columns = set(customers.columns) - set(customers_mandatory_columns.keys())
    customers_optional_columns = remove_nonexisting_optional_columns(customers_optional_columns, sent_optional_columns)
    customers_mandatory_columns.update(customers_optional_columns)
    customers = exclude_nan_depending_on_dtype(customers, customers_mandatory_columns, 'customers')
=======
    def create_buttons():
        links = get_workspace_entities(save_scenario, api_key)
        create_button(links = [links['map'], links['dashboard'], links['inputDataset'], links['outputDataset']], texts = ["🌍 Open Map", "📊 Open Dashboard", "📋 Show Input Dataset", "📋 Show Output Dataset"])

    customers_columns = {
        'id': 'float', 'name': 'str', 'country': 'str', 'state': 'str', 'postalCode': 'str', 'city': 'str', 'street': 'str', 'weight': 'float', 'volume': 'float', 'numberOfShipments': 'float'
    }
    warehouses_columns = {
        'id': 'float', 'name': 'str', 'country': 'str', 'state' : 'str', 'postalCode': 'str', 'city': 'str', 'street': 'str', 'fixed': 'float', 'minWeight': 'float', 'maxWeight': 'float', 'penaltyCostsWeight': 'float', 'minVolume': 'float', 'maxVolume': 'float', 'penaltyCostsVolume': 'float','fixedCosts': 'float','costsPerWeightUnit': 'float', 'costsPerVolumeUnit': 'float'
    }
    costs_adjustments_columns = {
        'id': 'float', 'customerCountryIso2': 'str',  'warehouseCountryIso2': 'str', 'customerName': 'str', 'warehouseName': 'str', 'adjustmentFactor': 'float', 'flatOnTop': 'float'
        }
>>>>>>> 9ee3d73b

    warehouses_mandatory_columns = {'name': 'str', 'country': 'str', 'fixed': 'float', 'minWeight': 'float', 'maxWeight': 'float', 'minVolume': 'float', 'maxVolume': 'float', 'fixedCosts': 'float','costsPerWeightUnit': 'float', 'costsPerVolumeUnit': 'float'}
    warehouses_optional_columns = {'id': 'float', 'state' : 'str', 'postalCode': 'str', 'city': 'str', 'street': 'str', 'penaltyCostsWeight': 'float', 'penaltyCostsVolume': 'float'}
    sent_optional_columns = set(warehouses.columns) - set(warehouses_mandatory_columns.keys())
    warehouses_optional_columns = remove_nonexisting_optional_columns(warehouses_optional_columns, sent_optional_columns)
    warehouses_mandatory_columns.update(warehouses_optional_columns)
    warehouses = exclude_nan_depending_on_dtype(warehouses, warehouses_mandatory_columns, 'warehouses')

    costs_adjustments_optional_columns = {'id': 'float', 'customerCountryIso2': 'str',  'warehouseCountryIso2': 'str', 'customerName': 'str', 'warehouseName': 'str', 'adjustmentFactor': 'float', 'flatOnTop': 'float'}
    sent_optional_columns = set(costs_adjustments.columns)
    costs_adjustments_optional_columns = remove_nonexisting_optional_columns(costs_adjustments_optional_columns, sent_optional_columns)
    costs_adjustments = exclude_nan_depending_on_dtype(costs_adjustments, costs_adjustments_optional_columns, 'costs_adjustments')

    if any(df is None for df in [warehouses, customers, costs_adjustments]):
        return None
    
    url = create_url("locationplanninglongrun")
    
    headers = create_headers(api_key)

    payload = {
        'customers': customers,
        'warehouses': warehouses,
        'costsAdjustmentTransportationCostsStandard': costs_adjustments,
        'parameters': parameters
    }
    payload = save_scenario_check(save_scenario, payload)

    response_data = post_method(url, payload, headers, "location planning")
    if response_data is None:
        return None
    else:
        result = response_data['result']
        get_method_result = get_method(result['apiServer'], result['url'], {"authorization": f"apikey {api_key}"}, "location planning")
        if get_method_result is None:
            return None
        else:
            open_warehouses = pd.DataFrame(get_method_result['openWarehouses'])
            customer_assignment = pd.DataFrame(get_method_result['customerAssignment'])
            solution_kpis = pd.DataFrame(get_method_result['solutionKpis'])
            if (show_buttons and save_scenario['saveScenario']):
                create_buttons()
            if not save_scenario['saveScenario']:
                logging.info("Please, save the scenario in order to create the buttons for opening the results on the platform.")
            return open_warehouses, customer_assignment,solution_kpis

def forward_location_planning_sample_data():
    warnings.simplefilter("ignore", category=UserWarning)
    data_path = os.path.join(os.path.dirname(__file__), 'sample_data', 'LocationPlanningAddresses.xlsx')
    warehouses_df = pd.read_excel(data_path, sheet_name='warehouses', usecols='A:Q').fillna("")
    customers_df = pd.read_excel(data_path, sheet_name='customers', usecols='A:J').fillna("")
    costs_adjustments_df = pd.read_excel(data_path, sheet_name='costsAdjustment', usecols='A:G').fillna("")
    parameters = {
        "distanceUnit": "km",
        "vehicleType": "car",
        "streetLevel": False,
        "weightUnit": "kg",
        "volumeUnit": "cbm",
        "minWarehouses": 5,
        "maxWarehouses": 6

    }
    save_scenario = {
        'saveScenario': False,
        'overwriteScenario': False,
        'workspaceId': 'Your workspace id',
        'scenarioName': 'Your scenario name'
    }
    return {'warehouses': warehouses_df, 'customers': customers_df, 'costsAdjustments': costs_adjustments_df, 'parameters': parameters, 'saveScenarioParameters': save_scenario}

def reverse_location_planning(customers: pd.DataFrame, warehouses: pd.DataFrame, costs_adjustments: pd.DataFrame, parameters: dict, api_key: str, save_scenario = {}, show_buttons = False) -> Optional[Tuple[pd.DataFrame, pd.DataFrame, pd.DataFrame]]:
    """
    Perform reverse location planning based on customers, warehouses, and costs adjustment.

    This function takes DataFrames of customers, warehouses, costs adjustment, and an API key, and performs reverse network design plus using the Log-hub service. 

    Parameters:
    customers (pd.DataFrame): Customer data with its address and its shipment structure for the optimization run.
        - name (str): Customer name.
        - latitude (number): Customer latitude.
        - longitude (number): Customer longitude.
        - weight (number): Average weight of a shipment that goes to this customer.
        - volume (number): Average volume of a shipment that goes to this customer.
        - numberOfShipments (number): Total number of shipments (integer value) the customer receives.
    warehouses (pd.DataFrame): A pandas DataFrame containing the warehouses information for the optimization run.
        - name (str): Warehouse name.
        - latitude (number): Warehouse latitude.
        - longitude (number): Warehouse longitude.
        - fixed (0 or 1): If the warehouse should be in every case part of the result, then mark it as fixed (1).
        - minWeight (number): The weight that should be at least assigned to this warehouse.
        - maxWeight (number): The maximum weight capacity of the warehouse.
        - penaltyCostsWeight (number): Penalty costs per weight unit. 
        - minVolume (number): The volume that should be at least assigned to this warehouse.
        - maxVolume (number): The maximum volume capacity of the warehouse.
        - penaltyCostsVolume (number): Penalty costs per volume unit. 
        - fixedCosts (number):  Fixed warehouse costs.
        - costsPerWeightUnit (number): Costs by weight unit.
        - costsPerVolumeUnit (number): Costs by volume unit.
    costs_adjustments (pd.DataFrame): A pandas DataFrame containing information that allows users to customize the transportation costs between warehouses and customers by defining adjustment factors and flat on top fees.
        - customerCountryIso2 (str): A two-letter ISO2 code representing the country of the customer.
        - warehouseCountryIso2 (str): A two-letter ISO2 code representing the country of the warehouse.
        - customerName (str): Customer name.
        - warehouseName (str): Warehouse name.
        - adjustmentFactor (number): A numerical value which will be multiplied by the transport costs.
        - flatOnTop (number): A flat fee that will be added to the transport costs.

    parametrs (dict): A dictionary containing parameters distanceUnit (enum 'km' or 'mi'), weightUnit (enum 'kg' or 't' or 'LBS'), volumeUnit (enum 'cbm' or 'l'), vehicleType (enum 'car' or 'truck'), streetLevel (boolean), minWarehouses (integer number), maxWarehouses (integer number). 

    api_key (str): The Log-hub API key for accessing the location planning service.

    save_scenario (dict): A dictionary containg information about saving scenario, empty by default. Allowed key vales are
                            'saveScenario' (boolean), 'overwriteScenario' (boolean), 'workspaceId' (str) and
                            'scenarioName' (str).

    show_buttons (boolean): If this parameter is set to True and the scenario is saved on the platform, the buttons linking to the output results, map, dashboard and the input table 
                           will be created. If the scenario is not saved, a proper message will be shown.

    Returns:
    Tuple[pd.DataFrame, pd.DataFrame, pd.DataFrame]: Three dataframes with the information about opened warehouses, customer assignment, and solution kpis. Returns None if the process fails.
    """
<<<<<<< HEAD
    #removes missing optional columns from the list and merges optional and mandatory columns, then validates data types
    customers_mandatory_columns = {'name': 'str', 'latitude': 'float', 'longitude': 'float', 'weight': 'float', 'volume': 'float', 'numberOfShipments': 'float'}
    customers_optional_columns = {'id': 'float'}
    sent_optional_columns = set(customers.columns) - set(customers_mandatory_columns.keys())
    customers_optional_columns = remove_nonexisting_optional_columns(customers_optional_columns, sent_optional_columns)
    customers_mandatory_columns.update(customers_optional_columns)
    customers = exclude_nan_depending_on_dtype(customers, customers_mandatory_columns, 'customers')

    warehouses_mandatory_columns = {'name': 'str', 'latitude': 'float', 'longitude': 'float', 'fixed': 'float', 'minWeight': 'float', 'maxWeight': 'float', 'minVolume': 'float', 'maxVolume': 'float', 'fixedCosts': 'float','costsPerWeightUnit': 'float', 'costsPerVolumeUnit': 'float'}
    warehouses_optional_columns = {'id': 'float', 'penaltyCostsWeight': 'float', 'penaltyCostsVolume': 'float'}
    sent_optional_columns = set(warehouses.columns) - set(warehouses_mandatory_columns.keys())
    warehouses_optional_columns = remove_nonexisting_optional_columns(warehouses_optional_columns, sent_optional_columns)
    warehouses_mandatory_columns.update(warehouses_optional_columns)
    warehouses = exclude_nan_depending_on_dtype(warehouses, warehouses_mandatory_columns, 'warehouses')

    costs_adjustments_optional_columns = {'id': 'float', 'customerCountryIso2': 'str',  'warehouseCountryIso2': 'str', 'customerName': 'str', 'warehouseName': 'str', 'adjustmentFactor': 'float', 'flatOnTop': 'float'}
    sent_optional_columns = set(costs_adjustments.columns)
    costs_adjustments_optional_columns = remove_nonexisting_optional_columns(costs_adjustments_optional_columns, sent_optional_columns)
    costs_adjustments = exclude_nan_depending_on_dtype(costs_adjustments, costs_adjustments_optional_columns, 'costs_adjustments')
=======
    def create_buttons():
        links = get_workspace_entities(save_scenario, api_key)
        create_button(links = [links['map'], links['dashboard'], links['inputDataset'], links['outputDataset']], texts = ["🌍 Open Map", "📊 Open Dashboard", "📋 Show Input Dataset", "📋 Show Output Dataset"])

    customers_columns = {
        'id': 'float', 'name': 'str', 'latitude': 'float', 'longitude': 'float', 'weight': 'float', 'volume': 'float', 'numberOfShipments': 'float'
    }
    warehouses_columns = {
        'id': 'float', 'name': 'str', 'latitude': 'float', 'longitude': 'float', 'fixed': 'float', 'minWeight': 'float', 'maxWeight': 'float', 'penaltyCostsWeight': 'float', 'minVolume': 'float', 'maxVolume': 'float', 'penaltyCostsVolume': 'float','fixedCosts': 'float','costsPerWeightUnit': 'float', 'costsPerVolumeUnit': 'float'
    }
    costs_adjustments_columns = {
        'id': 'float', 'customerCountryIso2': 'str',  'warehouseCountryIso2': 'str', 'customerName': 'str', 'warehouseName': 'str', 'adjustmentFactor': 'float', 'flatOnTop': 'float'
        }

    # Validate and convert data types
    warehouses = exclude_nan_depending_on_dtype(warehouses, warehouses_columns)
    customers = exclude_nan_depending_on_dtype(customers, customers_columns)
    costs_adjustments = exclude_nan_depending_on_dtype(costs_adjustments, costs_adjustments_columns)
>>>>>>> 9ee3d73b

    if any(df is None for df in [warehouses, customers, costs_adjustments]):
        return None
    
    url = create_url("reverselocationplanninglongrun")
    
    headers = create_headers(api_key)

    payload = {
        'customers': customers,
        'warehouses': warehouses,
        'costsAdjustmentTransportationCostsStandard': costs_adjustments,
        'parameters': parameters
    }
    payload = save_scenario_check(save_scenario, payload)

    response_data = post_method(url, payload, headers, "reverse location planning")
    if response_data is None:
        return None
    else:
        result = response_data['result']
        get_method_result = get_method(result['apiServer'], result['url'], {"authorization": f"apikey {api_key}"}, "reverse location planning")
        if get_method_result is None:
            return None
        else:
            open_warehouses = pd.DataFrame(get_method_result['openWarehouses'])
            customer_assignment = pd.DataFrame(get_method_result['customerAssignment'])
            solution_kpis = pd.DataFrame(get_method_result['solutionKpis'])
            if (show_buttons and save_scenario['saveScenario']):
                create_buttons()
            if not save_scenario['saveScenario']:
                logging.info("Please, save the scenario in order to create the buttons for opening the results on the platform.")
            return open_warehouses, customer_assignment, solution_kpis

def reverse_location_planning_sample_data():
    warnings.simplefilter("ignore", category=UserWarning)
    data_path = os.path.join(os.path.dirname(__file__), 'sample_data', 'LocationPlanningReverse.xlsx')
    warehouses_df = pd.read_excel(data_path, sheet_name='warehouses', usecols='A:N').fillna("")
    customers_df = pd.read_excel(data_path, sheet_name='customers', usecols='A:G').fillna("")
    costs_adjustments_df = pd.read_excel(data_path, sheet_name='costsAdjustment', usecols='A:G').fillna("")
    parameters = {
        "distanceUnit": "km",
        "vehicleType": "car",
        "streetLevel": False,
        "weightUnit": "kg",
        "volumeUnit": "cbm",
        "minWarehouses": 5,
        "maxWarehouses": 6

    }
    save_scenario = {
        'saveScenario': False,
        'overwriteScenario': False,
        'workspaceId': 'Your workspace id',
        'scenarioName': 'Your scenario name'
    }
    return {'warehouses': warehouses_df, 'customers': customers_df, 'costsAdjustments': costs_adjustments_df, 'parameters': parameters, 'saveScenarioParameters': save_scenario}<|MERGE_RESOLUTION|>--- conflicted
+++ resolved
@@ -6,15 +6,9 @@
 from typing import Optional, Tuple
 import sys
 sys.path.append(os.path.abspath(os.path.join(os.path.dirname(__file__), '..', 'pyloghub')))
-<<<<<<< HEAD
-from save_to_platform import save_scenario_check
+from save_to_platform import save_scenario_check, create_button
 from input_data_validation import exclude_nan_depending_on_dtype, remove_nonexisting_optional_columns
-from sending_requests import post_method, create_headers, create_url, get_method
-=======
-from save_to_platform import save_scenario_check, create_button
-from input_data_validation import exclude_nan_depending_on_dtype
 from sending_requests import post_method, create_headers, create_url, get_method, get_workspace_entities
->>>>>>> 9ee3d73b
 
 def forward_location_planning(customers: pd.DataFrame, warehouses: pd.DataFrame, costs_adjustments: pd.DataFrame, parameters: dict, api_key: str, save_scenario = {}, show_buttons = False) -> Optional[Tuple[pd.DataFrame, pd.DataFrame, pd.DataFrame]]:
     """
@@ -72,7 +66,10 @@
     Returns:
     Tuple[pd.DataFrame, pd.DataFrame, pd.DataFrame]: Three dataframes with the information about opened warehouses, customer assignment, and solution kpis. Returns None if the process fails.
     """
-<<<<<<< HEAD
+    def create_buttons():
+        links = get_workspace_entities(save_scenario, api_key)
+        create_button(links = [links['map'], links['dashboard'], links['inputDataset'], links['outputDataset']], texts = ["🌍 Open Map", "📊 Open Dashboard", "📋 Show Input Dataset", "📋 Show Output Dataset"])
+
     #removes missing optional columns from the list and merges optional and mandatory columns, then validates data types
     customers_mandatory_columns = {'name': 'str', 'country': 'str', 'weight': 'float', 'volume': 'float', 'numberOfShipments': 'float'}
     customers_optional_columns = {'id': 'float', 'state': 'str', 'postalCode': 'str', 'city': 'str', 'street': 'str'}
@@ -80,21 +77,6 @@
     customers_optional_columns = remove_nonexisting_optional_columns(customers_optional_columns, sent_optional_columns)
     customers_mandatory_columns.update(customers_optional_columns)
     customers = exclude_nan_depending_on_dtype(customers, customers_mandatory_columns, 'customers')
-=======
-    def create_buttons():
-        links = get_workspace_entities(save_scenario, api_key)
-        create_button(links = [links['map'], links['dashboard'], links['inputDataset'], links['outputDataset']], texts = ["🌍 Open Map", "📊 Open Dashboard", "📋 Show Input Dataset", "📋 Show Output Dataset"])
-
-    customers_columns = {
-        'id': 'float', 'name': 'str', 'country': 'str', 'state': 'str', 'postalCode': 'str', 'city': 'str', 'street': 'str', 'weight': 'float', 'volume': 'float', 'numberOfShipments': 'float'
-    }
-    warehouses_columns = {
-        'id': 'float', 'name': 'str', 'country': 'str', 'state' : 'str', 'postalCode': 'str', 'city': 'str', 'street': 'str', 'fixed': 'float', 'minWeight': 'float', 'maxWeight': 'float', 'penaltyCostsWeight': 'float', 'minVolume': 'float', 'maxVolume': 'float', 'penaltyCostsVolume': 'float','fixedCosts': 'float','costsPerWeightUnit': 'float', 'costsPerVolumeUnit': 'float'
-    }
-    costs_adjustments_columns = {
-        'id': 'float', 'customerCountryIso2': 'str',  'warehouseCountryIso2': 'str', 'customerName': 'str', 'warehouseName': 'str', 'adjustmentFactor': 'float', 'flatOnTop': 'float'
-        }
->>>>>>> 9ee3d73b
 
     warehouses_mandatory_columns = {'name': 'str', 'country': 'str', 'fixed': 'float', 'minWeight': 'float', 'maxWeight': 'float', 'minVolume': 'float', 'maxVolume': 'float', 'fixedCosts': 'float','costsPerWeightUnit': 'float', 'costsPerVolumeUnit': 'float'}
     warehouses_optional_columns = {'id': 'float', 'state' : 'str', 'postalCode': 'str', 'city': 'str', 'street': 'str', 'penaltyCostsWeight': 'float', 'penaltyCostsVolume': 'float'}
@@ -215,7 +197,10 @@
     Returns:
     Tuple[pd.DataFrame, pd.DataFrame, pd.DataFrame]: Three dataframes with the information about opened warehouses, customer assignment, and solution kpis. Returns None if the process fails.
     """
-<<<<<<< HEAD
+    def create_buttons():
+        links = get_workspace_entities(save_scenario, api_key)
+        create_button(links = [links['map'], links['dashboard'], links['inputDataset'], links['outputDataset']], texts = ["🌍 Open Map", "📊 Open Dashboard", "📋 Show Input Dataset", "📋 Show Output Dataset"])
+
     #removes missing optional columns from the list and merges optional and mandatory columns, then validates data types
     customers_mandatory_columns = {'name': 'str', 'latitude': 'float', 'longitude': 'float', 'weight': 'float', 'volume': 'float', 'numberOfShipments': 'float'}
     customers_optional_columns = {'id': 'float'}
@@ -235,26 +220,6 @@
     sent_optional_columns = set(costs_adjustments.columns)
     costs_adjustments_optional_columns = remove_nonexisting_optional_columns(costs_adjustments_optional_columns, sent_optional_columns)
     costs_adjustments = exclude_nan_depending_on_dtype(costs_adjustments, costs_adjustments_optional_columns, 'costs_adjustments')
-=======
-    def create_buttons():
-        links = get_workspace_entities(save_scenario, api_key)
-        create_button(links = [links['map'], links['dashboard'], links['inputDataset'], links['outputDataset']], texts = ["🌍 Open Map", "📊 Open Dashboard", "📋 Show Input Dataset", "📋 Show Output Dataset"])
-
-    customers_columns = {
-        'id': 'float', 'name': 'str', 'latitude': 'float', 'longitude': 'float', 'weight': 'float', 'volume': 'float', 'numberOfShipments': 'float'
-    }
-    warehouses_columns = {
-        'id': 'float', 'name': 'str', 'latitude': 'float', 'longitude': 'float', 'fixed': 'float', 'minWeight': 'float', 'maxWeight': 'float', 'penaltyCostsWeight': 'float', 'minVolume': 'float', 'maxVolume': 'float', 'penaltyCostsVolume': 'float','fixedCosts': 'float','costsPerWeightUnit': 'float', 'costsPerVolumeUnit': 'float'
-    }
-    costs_adjustments_columns = {
-        'id': 'float', 'customerCountryIso2': 'str',  'warehouseCountryIso2': 'str', 'customerName': 'str', 'warehouseName': 'str', 'adjustmentFactor': 'float', 'flatOnTop': 'float'
-        }
-
-    # Validate and convert data types
-    warehouses = exclude_nan_depending_on_dtype(warehouses, warehouses_columns)
-    customers = exclude_nan_depending_on_dtype(customers, customers_columns)
-    costs_adjustments = exclude_nan_depending_on_dtype(costs_adjustments, costs_adjustments_columns)
->>>>>>> 9ee3d73b
 
     if any(df is None for df in [warehouses, customers, costs_adjustments]):
         return None
