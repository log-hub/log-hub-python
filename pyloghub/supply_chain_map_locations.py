--- conflicted
+++ resolved
@@ -5,15 +5,9 @@
 import sys
 import logging
 sys.path.append(os.path.abspath(os.path.join(os.path.dirname(__file__), '..', 'pyloghub')))
-<<<<<<< HEAD
-from save_to_platform import save_scenario_check
+from save_to_platform import save_scenario_check, create_button
 from input_data_validation import validate_and_convert_data_types, convert_to_float, convert_df_to_dict_excluding_nan
-from sending_requests import post_method, create_headers, create_url
-=======
-from save_to_platform import save_scenario_check, create_button
-from input_data_validation import validate_and_convert_data_types
 from sending_requests import post_method, create_headers, create_url, get_workspace_entities
->>>>>>> 9ee3d73b
 
 def forward_supply_chain_map_locations(addresses: pd.DataFrame, api_key: str, save_scenario = {}, show_buttons = False) -> Optional[pd.DataFrame]:
     """
@@ -48,18 +42,11 @@
     pd.DataFrame: A pandas DataFrame containg the addresses and their parsed latitude and longitude. Returns None if 
                   the process fails.
     """
-<<<<<<< HEAD
-
-    mandatory_columns = {
-            'name': 'str', 'country': 'str'
-=======
     def create_buttons():
         links = get_workspace_entities(save_scenario, api_key)
         create_button(links = [links['map'], links['inputDataset'], links['outputDataset']], texts = ["🌍 Open Map", "📋 Show Input Dataset", "📋 Show Output Dataset"])
-    required_columns = {
-            'id': 'float', 'name': 'str', 'country': 'str', 'state': 'str', 'postalCode': 'str',
-            'city': 'str', 'street': 'str', 'layer': 'str', 'quantity': 'float', 'nameDescription1': 'str', 'nameDescription2': 'str'
->>>>>>> 9ee3d73b
+    mandatory_columns = {
+            'name': 'str', 'country': 'str'
         }
     optional_columns = {'state': 'str', 'postalCode': 'str', 'city': 'str', 'street': 'str', 'layer': 'str', 'nameDescription1': 'str', 'nameDescription2': 'str'}
     optional_floats = ['id', 'quantity']
@@ -138,19 +125,12 @@
     Returns:
     pd.DataFrame: A pandas DataFrame containg the coordinates. Returns None if the process fails.
     """
-<<<<<<< HEAD
-
+    def create_buttons():
+        links = get_workspace_entities(save_scenario, api_key)
+        create_button(links = [links['map'], links['inputDataset'], links['outputDataset']], texts = ["🌍 Open Map", "📋 Show Input Dataset", "📋 Show Output Dataset"])
     mandatory_columns = {'latitude':'float', 'longitude': 'float',}
     optional_columns = {'name': 'str', 'layer': 'str', 'nameDescription1': 'str', 'nameDescription2': 'str'}
     optional_floats = ['id', 'quantity']
-=======
-    def create_buttons():
-        links = get_workspace_entities(save_scenario, api_key)
-        create_button(links = [links['map'], links['inputDataset'], links['outputDataset']], texts = ["🌍 Open Map", "📋 Show Input Dataset", "📋 Show Output Dataset"])
-    required_columns = {
-            'id': 'float', 'name': 'str', 'latitude':'float', 'longitude': 'float', 'layer': 'str', 'quantity': 'float', 'nameDescription1': 'str', 'nameDescription2': 'str'
-        }
->>>>>>> 9ee3d73b
 
     # Validate and convert data types
     coordinates = validate_and_convert_data_types(coordinates, mandatory_columns, 'mandatory')
